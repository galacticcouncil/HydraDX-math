[package]
<<<<<<< HEAD
name = "hack-hydra-dx-math"
version = "1.0.0"
=======
name = "hydra-dx-math"
version = "0.1.0"
>>>>>>> 557ed654
authors = ['GalacticCouncil']
edition = "2018"

[dependencies]
primitive-types = {default-features = false, version = '0.7.2'}

[features]
default = ["std"]
std = []<|MERGE_RESOLUTION|>--- conflicted
+++ resolved
@@ -1,11 +1,6 @@
 [package]
-<<<<<<< HEAD
-name = "hack-hydra-dx-math"
+name = "hydra-dx-math"
 version = "1.0.0"
-=======
-name = "hydra-dx-math"
-version = "0.1.0"
->>>>>>> 557ed654
 authors = ['GalacticCouncil']
 edition = "2018"
 
