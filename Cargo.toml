[package]
authors = ['GalacticCouncil']
edition = '2018'
homepage = 'https://github.com/galacticcouncil/hydradx-math'
license = 'Apache-2.0'
name = "hydra-dx-math"
description = "A collection of utilities to make performing liquidity pool calculations more convenient."
repository = 'https://github.com/galacticcouncil/hydradx-math'
<<<<<<< HEAD
version = "4.1.2"
=======
version = "4.2.0"
>>>>>>> a757cf93

[dependencies]
primitive-types = {default-features = false, version = '0.8.0'}
num-traits = {default-features = false, version = "0.2.14"}
fixed = "1.9.0"
lazy_static = {features = ['spin_no_std'], version = '1.4.0'}
# Added because of use of the FixedU128
codec = { package = "parity-scale-codec", version = "2.3.1", default-features = false, features = ["derive", "max-encoded-len"] }
sp-arithmetic = { git = "https://github.com/paritytech//substrate", rev = "22d40c761a985482f93bbbea5ba4199bdba74f8e", default-features = false }

[dev-dependencies]
rand = { version = "0.7", default-features = false }
rand_xoshiro = "0.4"
criterion = "0.3"
approx = "0.3.0"

[features]
default = []
std = []
p12 = ['lazy_static/spin_no_std']

[[bench]]
name = "benchmarks"
harness = false<|MERGE_RESOLUTION|>--- conflicted
+++ resolved
@@ -6,11 +6,7 @@
 name = "hydra-dx-math"
 description = "A collection of utilities to make performing liquidity pool calculations more convenient."
 repository = 'https://github.com/galacticcouncil/hydradx-math'
-<<<<<<< HEAD
-version = "4.1.2"
-=======
-version = "4.2.0"
->>>>>>> a757cf93
+version = "4.2.1"
 
 [dependencies]
 primitive-types = {default-features = false, version = '0.8.0'}
