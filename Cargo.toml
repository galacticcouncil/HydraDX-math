[package]
authors = ['GalacticCouncil']
edition = '2021'
homepage = 'https://github.com/galacticcouncil/hydradx-math'
license = 'Apache-2.0'
name = "hydra-dx-math"
description = "A collection of utilities to make performing liquidity pool calculations more convenient."
repository = 'https://github.com/galacticcouncil/hydradx-math'
<<<<<<< HEAD
version = "4.6.0"
=======
version = "4.7.0"
>>>>>>> 3be01287

[dependencies]
primitive-types = {default-features = false, version = '0.8.0'}
num-traits = {default-features = false, version = "0.2.14"}
fixed = "=1.15.0"
# Added because of use of the FixedU128
codec = { package = "parity-scale-codec", version = "2.3.1", default-features = false, features = ["derive", "max-encoded-len"] }
<<<<<<< HEAD
sp-arithmetic = { git = "https://github.com/paritytech/substrate", branch = "polkadot-v0.9.16", default-features = false }
sp-std = { git = "https://github.com/paritytech/substrate", branch = "polkadot-v0.9.16", default-features = false }
=======
sp-arithmetic = { git = "https://github.com/paritytech/substrate", branch="polkadot-v0.9.17", default-features = false }
>>>>>>> 3be01287

[dev-dependencies]
rand = { version = "0.7", default-features = false }
rand_xoshiro = "0.4"
criterion = "0.3"
approx = "0.3.0"
proptest = "1.0.0"

[features]
default = ["std"]
std = ["sp-arithmetic/std"]
runtime-benchmarks = []

[[bench]]
name = "benchmarks"
harness = false<|MERGE_RESOLUTION|>--- conflicted
+++ resolved
@@ -6,11 +6,7 @@
 name = "hydra-dx-math"
 description = "A collection of utilities to make performing liquidity pool calculations more convenient."
 repository = 'https://github.com/galacticcouncil/hydradx-math'
-<<<<<<< HEAD
-version = "4.6.0"
-=======
-version = "4.7.0"
->>>>>>> 3be01287
+version = "4.8.0"
 
 [dependencies]
 primitive-types = {default-features = false, version = '0.8.0'}
@@ -18,12 +14,8 @@
 fixed = "=1.15.0"
 # Added because of use of the FixedU128
 codec = { package = "parity-scale-codec", version = "2.3.1", default-features = false, features = ["derive", "max-encoded-len"] }
-<<<<<<< HEAD
-sp-arithmetic = { git = "https://github.com/paritytech/substrate", branch = "polkadot-v0.9.16", default-features = false }
-sp-std = { git = "https://github.com/paritytech/substrate", branch = "polkadot-v0.9.16", default-features = false }
-=======
-sp-arithmetic = { git = "https://github.com/paritytech/substrate", branch="polkadot-v0.9.17", default-features = false }
->>>>>>> 3be01287
+sp-arithmetic = { git = "https://github.com/paritytech/substrate", branch = "polkadot-v0.9.17", default-features = false }
+sp-std = { git = "https://github.com/paritytech/substrate", branch = "polkadot-v0.9.17", default-features = false }
 
 [dev-dependencies]
 rand = { version = "0.7", default-features = false }
