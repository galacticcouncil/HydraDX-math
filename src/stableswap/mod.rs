--- conflicted
+++ resolved
@@ -1,8 +1,3 @@
-<<<<<<< HEAD
-pub mod math;
+mod math;
 pub mod multi_math;
-=======
-mod math;
-
-pub use math::*;
->>>>>>> 25c13313
+pub use math::*;