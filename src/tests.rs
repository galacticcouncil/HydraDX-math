--- conflicted
+++ resolved
@@ -4,14 +4,6 @@
 #[test]
 fn spot_price_should_work() {
     let cases = vec![
-<<<<<<< HEAD
-        (1000, 2000, 500, Some(1000), "Easy case"),
-        (1, 1, 1, Some(1), "Easy case"),
-        (0, 1, 1, None, "Zero sell_reserve"),
-        (1, 0, 1, Some(0), "Zero buy_reserve"),
-        (1, 1, 0, Some(0), "Zero amount"),
-        (1, u128::MAX, u128::MAX, None, "Overflow weights"),
-=======
         (1000, 2000, 500, Ok(1000), "Easy case"),
         (1, 1, 1, Ok(1), "Easy case"),
         (0, 1, 1, Err(ZeroInReserve), "Zero sell_reserve"),
@@ -19,7 +11,6 @@
         (1, 1, 0, Ok(0), "Zero amount"),
         (u128::MAX, u128::MAX-1, 1, Ok(0), "Truncated result"),
         (1, u128::MAX, u128::MAX, Err(Overflow), "Overflow weights"),
->>>>>>> 6dc14b27
     ];
 
     for case in cases {
@@ -32,31 +23,15 @@
     }
 }
 
-
 #[test]
 fn out_given_in_should_work() {
     let cases = vec![
-<<<<<<< HEAD
         (1000, 2000, 500, Some(667), "Easy case"),
         (0, u128::MAX, u128::MAX, None, "Zero sell reserve"),
-
-        // OLD TESTS
-        //(0, 0, 0, None, "Zero reserves and weights"),
-        //(0, 1, 0, None, "Zero sell reserve and amount"),
-        //(1, 0, 0, Some(1), "Zero buy reserve and amount"),
-        //(0, 0, u128::MAX, Some(1), "Zero buy reserve and sell reserve"),
-
-        // NEW TESTS
         (0, 0, 0, Some(0), "Zero reserves and weights"),
         (0, 1, 0, Some(0), "Zero sell reserve and amount"),
         (1, 0, 0, Some(0), "Zero buy reserve and amount"),
         (0, 0, u128::MAX, Some(0), "Zero buy reserve and sell reserve"),
-=======
-        (1000, 2000, 500, Ok(667), "Easy case"),
-        (0, 0, 0, Err(ZeroInReserve), "Zero reserves and weights"),
-        (1, 1, 0, Ok(1), "Zero reserves and weights"),
-        (1, u128::MAX, u128::MAX, Ok(340282366920938463463374607431768211455), "Proptest #buy_price boundary"),
->>>>>>> 6dc14b27
     ];
 
     for case in cases {
@@ -72,17 +47,11 @@
 #[test]
 fn in_given_out_should_work() {
     let cases = vec![
-<<<<<<< HEAD
-        (1000, 2000, 500, Some(334), "Easy case"),
-        (0, 0, 0, None, "Zero reserves and weights"),
-        (0, 10, 1000, None, "amount cannot be > buy reserve"),
+        (1000, 2000, 500, Ok(334), "Easy case"),
+        (0, 0, 0, Err(ZeroInReserve), "Zero reserves and weights"),
+        (0, 10, 1000, Err(InsufficientOutReserve), "amount cannot be > buy reserve"),
         (0, u128::MAX, u128::MAX, None, "div by zero"),
         (u128::MAX, u128::MAX, u128::MAX-1, None, "Overflow weights"),
-=======
-        (2000, 1000, 500, Ok(334), "Easy case"),
-        (0, 0, 0, Err(ZeroInReserve), "Zero reserves and weights"),
-        (0, 10, 1000, Err(InsufficientOutReserve), "amount cannot be > buy reserve"),
->>>>>>> 6dc14b27
     ];
 
     for case in cases {
@@ -98,17 +67,12 @@
 #[test]
 fn add_liquidity_should_work() {
     let cases = vec![
-<<<<<<< HEAD
-        (1000, 2000, 500, Some(1000), "Easy case"),
-        (100, 100, 0, Some(0), "amount is zero"),
-        (110, 0, 100, Some(0), "asset b is zero"),
-        (0, 110, 100, None, "asset a is zero"),
-        (1, u128::MAX, u128::MAX, None, "asset b and amount are zero"),
-=======
         (1000, 2000, 500, Ok(1000), "Easy case"),
         (0, 0, 0, Err(ZeroInReserve), "Zero reserves and weights"),
-        (110, 0, 100, Ok(0), "asset b and amount are zero"),
->>>>>>> 6dc14b27
+        (100, 100, 0, Ok(0), "amount is zero"),
+        (110, 0, 100, Ok(0), "asset b is zero"),
+        (0, 110, 100, Ok(0), "asset a is zero"),
+        (1, u128::MAX, u128::MAX, None, "asset b and amount are zero"),
     ];
 
     for case in cases {
@@ -124,19 +88,13 @@
 #[test]
 fn remove_liquidity_should_work() {
     let cases = vec![
-<<<<<<< HEAD
-        (1000, 2000, 500, 2500, Some((200, 400)), "Easy case"),
-        (100, 100, 100, 0, None, "total liquidity is zero"),
-        (0, 0, 0, 100, Some((0,0)), "amount is zero"),
-        (0, 110, 100, 100, Some((0,110)), "remove amount a is zero"),
-        (110, 0, 100, 100, Some((110,0)), "remove amount b is zero"),
+        (1000, 2000, 500, 2500, Ok((200, 400)), "Easy case"),
+        (100, 100, 100, 0, Err(ZeroInReserve), "total liquidity is zero"),
+        (0, 0, 0, 100, Ok((0,0)), "amount is zero"),
+        (0, 110, 100, 100, Ok((0,110)), "remove amount a is zero"),
+        (110, 0, 100, 100, Ok((110,0)), "remove amount b is zero"),
         (u128::MAX, 0, u128::MAX, 1, None, "Formula a overflow"),
         (0, u128::MAX, u128::MAX, 1, None, "Formula b overflow"),
-=======
-        (1000, 2000, 500, 2500, Ok((200, 400)), "Easy case"),
-        (0, 0, 0, 0, Err(ZeroInReserve), "Zero reserves and weights"),
-        (110, 0, 0, 100, Ok((0,0)), "Not sure"),
->>>>>>> 6dc14b27
     ];
 
     for case in cases {
