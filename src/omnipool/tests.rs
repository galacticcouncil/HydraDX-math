--- conflicted
+++ resolved
@@ -1,4 +1,4 @@
-use crate::omnipool::types::{AssetReserveState, BalanceUpdate, I129, Position};
+use crate::omnipool::types::{AssetReserveState, BalanceUpdate, Position, I129};
 use crate::omnipool::{
     calculate_add_liquidity_state_changes, calculate_asset_tvl, calculate_buy_for_hub_asset_state_changes,
     calculate_buy_state_changes, calculate_delta_imbalance, calculate_delta_imbalance_for_delta,
@@ -202,11 +202,7 @@
 
     assert_eq!(
         state_changes.delta_imbalance,
-<<<<<<< HEAD
-        BalanceUpdate::Decrease(7299999999999u128)
-=======
         BalanceUpdate::Decrease(12972222222221u128)
->>>>>>> b2ba80eb
     );
 }
 
@@ -403,11 +399,7 @@
 
     assert_eq!(
         state_changes.delta_imbalance,
-<<<<<<< HEAD
-        BalanceUpdate::Decrease(9063291139240u128)
-=======
         BalanceUpdate::Decrease(15733998209949u128)
->>>>>>> b2ba80eb
     );
 }
 
