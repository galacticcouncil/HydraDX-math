use crate::omnipool::types::{AssetReserveState, BalanceUpdate, Position, I129};
use crate::omnipool::{
    calculate_add_liquidity_state_changes, calculate_asset_tvl, calculate_buy_for_hub_asset_state_changes,
    calculate_buy_state_changes, calculate_delta_imbalance, calculate_delta_imbalance_for_delta,
    calculate_remove_liquidity_state_changes, calculate_sell_hub_state_changes, calculate_sell_state_changes,
};
use crate::types::Balance;
use sp_arithmetic::{FixedU128, Permill};

const UNIT: Balance = 1_000_000_000_000;

#[test]
fn calculate_sell_should_work_when_correct_input_provided() {
    let asset_in_state = AssetReserveState {
        reserve: 10 * UNIT,
        hub_reserve: 20 * UNIT,
        shares: 10 * UNIT,
        protocol_shares: 0u128,
        tvl: 20 * UNIT,
    };
    let asset_out_state = AssetReserveState {
        reserve: 5 * UNIT,
        hub_reserve: 5 * UNIT,
        shares: 20 * UNIT,
        protocol_shares: 0u128,
        tvl: 20 * UNIT,
    };

    let amount_to_sell = 4 * UNIT;
    let asset_fee = Permill::from_percent(0);
    let protocol_fee = Permill::from_percent(0);
    let imbalance = 2 * UNIT;

    let state_changes = calculate_sell_state_changes(
        &asset_in_state,
        &asset_out_state,
        amount_to_sell,
        asset_fee,
        protocol_fee,
        imbalance,
    );

    assert!(state_changes.is_some());

    let state_changes = state_changes.unwrap();

    assert_eq!(
        state_changes.asset_in.delta_reserve,
        BalanceUpdate::Increase(4000000000000u128)
    );
    assert_eq!(
        state_changes.asset_in.delta_hub_reserve,
        BalanceUpdate::Decrease(5714285714285u128)
    );

    assert_eq!(
        state_changes.asset_out.delta_reserve,
        BalanceUpdate::Decrease(2666666666666u128)
    );
    assert_eq!(
        state_changes.asset_out.delta_hub_reserve,
        BalanceUpdate::Increase(5714285714285u128)
    );
    assert_eq!(state_changes.delta_imbalance, BalanceUpdate::Decrease(0u128));
    assert_eq!(state_changes.hdx_hub_amount, 0u128);
}

#[test]
fn calculate_sell_with_fees_should_work_when_correct_input_provided() {
    let asset_in_state = AssetReserveState {
        reserve: 10 * UNIT,
        hub_reserve: 20 * UNIT,
        shares: 10 * UNIT,
        protocol_shares: 0u128,
        tvl: 20 * UNIT,
    };
    let asset_out_state = AssetReserveState {
        reserve: 5 * UNIT,
        hub_reserve: 5 * UNIT,
        shares: 20 * UNIT,
        protocol_shares: 0u128,
        tvl: 20 * UNIT,
    };

    let amount_to_sell = 4 * UNIT;
    let asset_fee = Permill::from_percent(1);
    let protocol_fee = Permill::from_percent(1);
    let imbalance = 2 * UNIT;

    let state_changes = calculate_sell_state_changes(
        &asset_in_state,
        &asset_out_state,
        amount_to_sell,
        asset_fee,
        protocol_fee,
        imbalance,
    );

    assert!(state_changes.is_some());

    let state_changes = state_changes.unwrap();

    assert_eq!(
        state_changes.asset_in.delta_reserve,
        BalanceUpdate::Increase(4000000000000u128)
    );
    assert_eq!(
        state_changes.asset_in.delta_hub_reserve,
        BalanceUpdate::Decrease(5714285714285u128)
    );

    assert_eq!(
        state_changes.asset_out.delta_reserve,
        BalanceUpdate::Decrease(2627613941018u128)
    );
    assert_eq!(
        state_changes.asset_out.delta_hub_reserve,
        BalanceUpdate::Increase(5657142857143u128)
    );
    assert_eq!(state_changes.delta_imbalance, BalanceUpdate::Decrease(57142857142u128));
    assert_eq!(state_changes.hdx_hub_amount, 0u128);

    // Verify if fee + delta amount == delta with fee
    let f = 57142857142u128 + 5657142857143u128;
    let no_fees_amount: Balance = *state_changes.asset_in.delta_hub_reserve;
    assert_eq!(f, no_fees_amount);
}

#[test]
fn calculate_sell_hub_asset_should_work_when_correct_input_provided() {
    let asset_state = AssetReserveState {
        reserve: 10 * UNIT,
        hub_reserve: 20 * UNIT,
        shares: 10 * UNIT,
        protocol_shares: 0u128,
        tvl: 20 * UNIT,
    };

    let amount_to_sell = 4 * UNIT;
    let asset_fee = Permill::from_percent(0);

    let state_changes = calculate_sell_hub_state_changes(&asset_state, amount_to_sell, asset_fee);

    assert!(state_changes.is_some());

    let state_changes = state_changes.unwrap();

    assert_eq!(
        state_changes.asset.delta_reserve,
        BalanceUpdate::Decrease(1666666666666u128)
    );
    assert_eq!(
        state_changes.asset.delta_hub_reserve,
        BalanceUpdate::Increase(amount_to_sell)
    );

    assert_eq!(
        state_changes.delta_imbalance,
        BalanceUpdate::Decrease(7333333333333u128)
    );
}

#[test]
fn calculate_sell_hub_asset_with_fee_should_work_when_correct_input_provided() {
    let asset_state = AssetReserveState {
        reserve: 10 * UNIT,
        hub_reserve: 20 * UNIT,
        shares: 10 * UNIT,
        protocol_shares: 0u128,
        tvl: 20 * UNIT,
    };

    let amount_to_sell = 4 * UNIT;
    let asset_fee = Permill::from_percent(1);

    let state_changes = calculate_sell_hub_state_changes(&asset_state, amount_to_sell, asset_fee);

    assert!(state_changes.is_some());

    let state_changes = state_changes.unwrap();

    assert_eq!(
        state_changes.asset.delta_reserve,
        BalanceUpdate::Decrease(1649999999999u128)
    );
    assert_eq!(
        state_changes.asset.delta_hub_reserve,
        BalanceUpdate::Increase(amount_to_sell)
    );

    assert_eq!(
        state_changes.delta_imbalance,
        BalanceUpdate::Decrease(7299999999999u128)
    );
}

#[test]
fn calculate_buy_should_work_when_correct_input_provided() {
    let asset_in_state = AssetReserveState {
        reserve: 10 * UNIT,
        hub_reserve: 20 * UNIT,
        shares: 10 * UNIT,
        protocol_shares: 0u128,
        tvl: 20 * UNIT,
    };
    let asset_out_state = AssetReserveState {
        reserve: 5 * UNIT,
        hub_reserve: 5 * UNIT,
        shares: 20 * UNIT,
        protocol_shares: 0u128,
        tvl: 20 * UNIT,
    };

    let amount_to_buy = UNIT;
    let asset_fee = Permill::from_percent(0);
    let protocol_fee = Permill::from_percent(0);
    let imbalance = 2 * UNIT;

    let state_changes = calculate_buy_state_changes(
        &asset_in_state,
        &asset_out_state,
        amount_to_buy,
        asset_fee,
        protocol_fee,
        imbalance,
    );

    assert!(state_changes.is_some());

    let state_changes = state_changes.unwrap();

    assert_eq!(
        state_changes.asset_in.delta_reserve,
        BalanceUpdate::Increase(666666666668u128)
    );
    assert_eq!(
        state_changes.asset_in.delta_hub_reserve,
        BalanceUpdate::Decrease(1250000000001u128)
    );

    assert_eq!(
        state_changes.asset_out.delta_reserve,
        BalanceUpdate::Decrease(amount_to_buy)
    );
    assert_eq!(
        state_changes.asset_out.delta_hub_reserve,
        BalanceUpdate::Increase(1250000000001u128)
    );
    assert_eq!(state_changes.delta_imbalance, BalanceUpdate::Decrease(0u128));
    assert_eq!(state_changes.hdx_hub_amount, 0u128);
}

#[test]
fn calculate_buy_with_fees_should_work_when_correct_input_provided() {
    let asset_in_state = AssetReserveState {
        reserve: 10 * UNIT,
        hub_reserve: 20 * UNIT,
        shares: 10 * UNIT,
        protocol_shares: 0u128,
        tvl: 20 * UNIT,
    };
    let asset_out_state = AssetReserveState {
        reserve: 5 * UNIT,
        hub_reserve: 5 * UNIT,
        shares: 20 * UNIT,
        protocol_shares: 0u128,
        tvl: 20 * UNIT,
    };

    let amount_to_buy = UNIT;
    let asset_fee = Permill::from_percent(1);
    let protocol_fee = Permill::from_percent(1);
    let imbalance = 2 * UNIT;

    let state_changes = calculate_buy_state_changes(
        &asset_in_state,
        &asset_out_state,
        amount_to_buy,
        asset_fee,
        protocol_fee,
        imbalance,
    );

    assert!(state_changes.is_some());

    let state_changes = state_changes.unwrap();

    assert_eq!(
        state_changes.asset_in.delta_reserve,
        BalanceUpdate::Increase(682966807814u128)
    );
    assert_eq!(
        state_changes.asset_in.delta_hub_reserve,
        BalanceUpdate::Decrease(1278608873546)
    );

    assert_eq!(
        state_changes.asset_out.delta_reserve,
        BalanceUpdate::Decrease(amount_to_buy)
    );
    assert_eq!(
        state_changes.asset_out.delta_hub_reserve,
        BalanceUpdate::Increase(1265822784811u128)
    );
    assert_eq!(state_changes.delta_imbalance, BalanceUpdate::Decrease(12786088735u128));
    assert_eq!(state_changes.hdx_hub_amount, 0u128);

    // Verify if fee + delta amount == delta with fee
    let f = 1265822784811u128 + 12786088735u128;
    let no_fees_amount: Balance = *state_changes.asset_in.delta_hub_reserve;
    assert_eq!(f, no_fees_amount);
}

#[test]
fn calculate_buy_for_hub_asset_should_work_when_correct_input_provided() {
    let asset_state = AssetReserveState {
        reserve: 10 * UNIT,
        hub_reserve: 20 * UNIT,
        shares: 10 * UNIT,
        protocol_shares: 0u128,
        tvl: 20 * UNIT,
    };

    let amount_to_buy = 2 * UNIT;
    let asset_fee = Permill::from_percent(0);

    let state_changes = calculate_buy_for_hub_asset_state_changes(&asset_state, amount_to_buy, asset_fee);

    assert!(state_changes.is_some());

    let state_changes = state_changes.unwrap();

    assert_eq!(
        state_changes.asset.delta_reserve,
        BalanceUpdate::Decrease(amount_to_buy)
    );
    assert_eq!(
        state_changes.asset.delta_hub_reserve,
        BalanceUpdate::Increase(5000000000001u128)
    );

    assert_eq!(
        state_changes.delta_imbalance,
        BalanceUpdate::Decrease(9000000000001u128)
    );
}

#[test]
fn calculate_buy_for_hub_asset_with_fee_should_work_when_correct_input_provided() {
    let asset_state = AssetReserveState {
        reserve: 10 * UNIT,
        hub_reserve: 20 * UNIT,
        shares: 10 * UNIT,
        protocol_shares: 0u128,
        tvl: 20 * UNIT,
    };

    let amount_to_buy = 2 * UNIT;
    let asset_fee = Permill::from_percent(1);

    let state_changes = calculate_buy_for_hub_asset_state_changes(&asset_state, amount_to_buy, asset_fee);

    assert!(state_changes.is_some());

    let state_changes = state_changes.unwrap();

    assert_eq!(
        state_changes.asset.delta_reserve,
        BalanceUpdate::Decrease(amount_to_buy)
    );
    assert_eq!(
        state_changes.asset.delta_hub_reserve,
        BalanceUpdate::Increase(5063291139241u128)
    );

    assert_eq!(
        state_changes.delta_imbalance,
        BalanceUpdate::Decrease(9063291139240u128)
    );
}

#[test]
fn calculate_add_liquidity_should_work_when_correct_input_provided() {
    let asset_state = AssetReserveState {
        reserve: 10 * UNIT,
        hub_reserve: 20 * UNIT,
        shares: 10 * UNIT,
        protocol_shares: 0u128,
        tvl: 20 * UNIT,
    };

    let amount_to_add = 2 * UNIT;
    let state_asset = (6 * UNIT, 12 * UNIT);
    let imbalance = I129 {
        value: UNIT,
        negative: true,
    };
    let total_hub_reserve = 22 * UNIT;

    let state_changes = calculate_add_liquidity_state_changes(
        &asset_state,
        amount_to_add,
        state_asset,
        false,
        imbalance,
        total_hub_reserve,
    );

    assert!(state_changes.is_some());

    let state_changes = state_changes.unwrap();

    assert_eq!(
        state_changes.asset.delta_reserve,
        BalanceUpdate::Increase(amount_to_add)
    );
    assert_eq!(
        state_changes.asset.delta_hub_reserve,
        BalanceUpdate::Increase(4000000000000u128)
    );
    assert_eq!(state_changes.asset.delta_shares, BalanceUpdate::Increase(amount_to_add));

    assert_eq!(state_changes.delta_imbalance, BalanceUpdate::Decrease(181818181818u128));

    assert_eq!(state_changes.delta_position_reserve, BalanceUpdate::Increase(0u128),);

    assert_eq!(state_changes.delta_position_shares, BalanceUpdate::Increase(0u128));

    assert_eq!(state_changes.lp_hub_amount, 0u128);
}

#[test]
fn calculate_remove_liquidity_should_work_when_correct_input_provided() {
    let asset_state = AssetReserveState {
        reserve: 10 * UNIT,
        hub_reserve: 20 * UNIT,
        shares: 10 * UNIT,
        protocol_shares: 0u128,
        tvl: 20 * UNIT,
    };

    let amount_to_remove = 2 * UNIT;
    let state_asset = (6 * UNIT, 12 * UNIT);

    let imbalance = I129 {
        value: UNIT,
        negative: true,
    };
    let total_hub_reserve = 22 * UNIT;

    let position = Position {
        amount: 3 * UNIT,
        shares: 3 * UNIT,
        price: FixedU128::from_float(0.23),
    };

    let state_changes = calculate_remove_liquidity_state_changes(
        &asset_state,
        amount_to_remove,
        &position,
        state_asset,
        false,
        imbalance,
        total_hub_reserve,
    );

    assert!(state_changes.is_some());

    let state_changes = state_changes.unwrap();

    assert_eq!(
        state_changes.asset.delta_reserve,
        BalanceUpdate::Decrease(amount_to_remove)
    );
    assert_eq!(
        state_changes.asset.delta_hub_reserve,
        BalanceUpdate::Decrease(4000000000000u128)
    );
    assert_eq!(
        state_changes.asset.delta_shares,
        BalanceUpdate::Decrease(amount_to_remove)
    );
    assert_eq!(
        state_changes.asset.delta_protocol_shares,
        BalanceUpdate::Increase(0u128)
    );
    assert_eq!(
        state_changes.asset.delta_tvl,
        BalanceUpdate::Decrease(12000000000000u128)
    );
    assert_eq!(state_changes.delta_imbalance, BalanceUpdate::Increase(181818181818u128));

    assert_eq!(
        state_changes.delta_position_reserve,
        BalanceUpdate::Decrease(2000000000000u128)
    );

    assert_eq!(
        state_changes.delta_position_shares,
        BalanceUpdate::Decrease(amount_to_remove)
    );

    assert_eq!(state_changes.lp_hub_amount, 3174887892376u128);
}

#[test]
fn calculate_remove_liquidity_should_work_when_current_price_is_smaller_than_position_price() {
    let asset_state = AssetReserveState {
        reserve: 10 * UNIT,
        hub_reserve: 20 * UNIT,
        shares: 10 * UNIT,
        protocol_shares: 0u128,
        tvl: 20 * UNIT,
    };

    let amount_to_remove = 2 * UNIT;
    let state_asset = (6 * UNIT, 12 * UNIT);

    let imbalance = I129 {
        value: UNIT,
        negative: true,
    };
    let total_hub_reserve = 22 * UNIT;

    let position = Position {
        amount: 3 * UNIT,
        shares: 3 * UNIT,
        price: FixedU128::from_float(2.23),
    };

    let state_changes = calculate_remove_liquidity_state_changes(
        &asset_state,
        amount_to_remove,
        &position,
        state_asset,
        false,
        imbalance,
        total_hub_reserve,
    );

    assert!(state_changes.is_some());

    let state_changes = state_changes.unwrap();

    assert_eq!(
        state_changes.asset.delta_reserve,
        BalanceUpdate::Decrease(1891252955082u128)
    );
    assert_eq!(
        state_changes.asset.delta_hub_reserve,
        BalanceUpdate::Decrease(3782505910164u128)
    );
    assert_eq!(
        state_changes.asset.delta_shares,
        BalanceUpdate::Decrease(1891252955082u128) // TODO: why different to amount as parameter ?
    );
    assert_eq!(
        state_changes.asset.delta_protocol_shares,
        BalanceUpdate::Increase(108747044918u128)
    );
    assert_eq!(
        state_changes.asset.delta_tvl,
        BalanceUpdate::Decrease(11891252955082u128)
    );
<<<<<<< HEAD
    assert_eq!(
        state_changes.delta_imbalance,
        BalanceUpdate::Increase(1891252955082u128)
    );
=======
    assert_eq!(state_changes.delta_imbalance, BalanceUpdate::Increase(171932086825u128));
>>>>>>> 19bcd97c

    assert_eq!(
        state_changes.delta_position_reserve,
        BalanceUpdate::Decrease(2000000000000u128)
    );

    assert_eq!(
        state_changes.delta_position_shares,
        BalanceUpdate::Decrease(amount_to_remove)
    );

    assert_eq!(state_changes.lp_hub_amount, 0u128);
}

#[test]
fn calculate_delta_imbalance_should_work_when_correct_input_provided() {
    let asset_state = AssetReserveState {
        reserve: 10 * UNIT,
        hub_reserve: 20 * UNIT,
        shares: 10 * UNIT,
        protocol_shares: 0u128,
        tvl: 20 * UNIT,
    };

    let amount = 2 * UNIT;
    let imbalance = UNIT;
    let hub_reserve = 11 * UNIT;

    let delta_imbalance = calculate_delta_imbalance(&asset_state, amount, imbalance, hub_reserve);

    assert!(delta_imbalance.is_some());

    let delta_imbalance = delta_imbalance.unwrap();

    assert_eq!(delta_imbalance, 363636363636u128);
}

#[test]
fn calculate_tvl_should_work_when_correct_input_provided() {
    let hub_reserve = 2 * UNIT;
    let state_asset = (6 * UNIT, 12 * UNIT);

    let delta_tvl = calculate_asset_tvl(hub_reserve, state_asset);

    assert!(delta_tvl.is_some());

    let delta_tvl = delta_tvl.unwrap();

    assert_eq!(delta_tvl, 1000000000000u128);
}

#[test]
fn calculate_delta_imbalance_for_asset_should_work_when_correct_input_provided() {
    let asset_state = AssetReserveState {
        reserve: 10 * UNIT,
        hub_reserve: 20 * UNIT,
        shares: 10 * UNIT,
        protocol_shares: 0u128,
        tvl: 20 * UNIT,
    };

    let amount = 2 * UNIT;
    let imbalance = I129 {
        value: UNIT,
        negative: true,
    };
    let hub_reserve = 11 * UNIT;

    let d = asset_state.hub_reserve * amount / asset_state.reserve;

    let delta_imbalance = calculate_delta_imbalance_for_delta(d, imbalance, hub_reserve);

    assert!(delta_imbalance.is_some());

    let delta_imbalance = delta_imbalance.unwrap();

    assert_eq!(delta_imbalance, 363636363636u128);
}<|MERGE_RESOLUTION|>--- conflicted
+++ resolved
@@ -1,4 +1,4 @@
-use crate::omnipool::types::{AssetReserveState, BalanceUpdate, Position, I129};
+use crate::omnipool::types::{AssetReserveState, BalanceUpdate, Position};
 use crate::omnipool::{
     calculate_add_liquidity_state_changes, calculate_asset_tvl, calculate_buy_for_hub_asset_state_changes,
     calculate_buy_state_changes, calculate_delta_imbalance, calculate_delta_imbalance_for_delta,
@@ -111,7 +111,7 @@
 
     assert_eq!(
         state_changes.asset_out.delta_reserve,
-        BalanceUpdate::Decrease(2627613941018u128)
+        BalanceUpdate::Decrease(2627613941019u128)
     );
     assert_eq!(
         state_changes.asset_out.delta_hub_reserve,
@@ -181,7 +181,7 @@
 
     assert_eq!(
         state_changes.asset.delta_reserve,
-        BalanceUpdate::Decrease(1649999999999u128)
+        BalanceUpdate::Decrease(1650000000000u128)
     );
     assert_eq!(
         state_changes.asset.delta_hub_reserve,
@@ -190,7 +190,7 @@
 
     assert_eq!(
         state_changes.delta_imbalance,
-        BalanceUpdate::Decrease(7299999999999u128)
+        BalanceUpdate::Decrease(7300000000000u128)
     );
 }
 
@@ -544,32 +544,25 @@
 
     assert_eq!(
         state_changes.asset.delta_reserve,
-        BalanceUpdate::Decrease(1891252955082u128)
+        BalanceUpdate::Decrease(1891252955083u128)
     );
     assert_eq!(
         state_changes.asset.delta_hub_reserve,
-        BalanceUpdate::Decrease(3782505910164u128)
+        BalanceUpdate::Decrease(3782505910166u128)
     );
     assert_eq!(
         state_changes.asset.delta_shares,
-        BalanceUpdate::Decrease(1891252955082u128) // TODO: why different to amount as parameter ?
+        BalanceUpdate::Decrease(1891252955083u128) // TODO: why different to amount as parameter ?
     );
     assert_eq!(
         state_changes.asset.delta_protocol_shares,
-        BalanceUpdate::Increase(108747044918u128)
+        BalanceUpdate::Increase(108747044917u128)
     );
     assert_eq!(
         state_changes.asset.delta_tvl,
-        BalanceUpdate::Decrease(11891252955082u128)
-    );
-<<<<<<< HEAD
-    assert_eq!(
-        state_changes.delta_imbalance,
-        BalanceUpdate::Increase(1891252955082u128)
-    );
-=======
+        BalanceUpdate::Decrease(11891252955083u128)
+    );
     assert_eq!(state_changes.delta_imbalance, BalanceUpdate::Increase(171932086825u128));
->>>>>>> 19bcd97c
 
     assert_eq!(
         state_changes.delta_position_reserve,
