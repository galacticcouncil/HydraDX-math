--- conflicted
+++ resolved
@@ -43,7 +43,7 @@
     InsufficientOutReserve,
 }
 
-/// Calculate spot price given reserve of selling asset and reserve of buying asset.
+/// Calculating spot price given reserve of selling asset and reserve of buying asset.
 /// Formula : OUT_RESERVE * AMOUNT / IN_RESERVE
 ///
 /// - `in_reserve` - reserve amount of selling asset
@@ -58,15 +58,7 @@
         return to_balance!(0);
     }
 
-<<<<<<< HEAD
-    if amount == 0 || buy_reserve == 0 {
-        return to_u128!(0)
-    }
-
-    let (amount_hp, buy_reserve_hp, sell_reserve_hp) = to_u256!(amount, buy_reserve, sell_reserve);
-=======
     let (amount_hp, out_reserve_hp, in_reserve_hp) = to_u256!(amount, out_reserve, in_reserve);
->>>>>>> 6dc14b27
 
     let spot_price_hp = out_reserve_hp
         .checked_mul(amount_hp).ok_or(Overflow)?
@@ -75,31 +67,16 @@
     to_balance!(spot_price_hp)
 }
 
-<<<<<<< HEAD
-/// Calculating selling price given reserve of selling asset and reserve of buying asset.
-/// Formula : BUY_RESERVE * SELL_AMOUNT / (SELL_RESERVE + SELL_AMOUNT )
-=======
-/// Calculate amount to be received from the pool given the amount to be sent to the pool and both reserves.
+/// Calculating amount to be received from the pool given the amount to be sent to the pool and both reserves.
 /// Formula : OUT_RESERVE * AMOUNT_IN / (IN_RESERVE + AMOUNT_IN)
->>>>>>> 6dc14b27
 ///
 /// - `in_reserve` - reserve amount of selling asset
 /// - `out_reserve` - reserve amount of buying asset
 /// - `amount_in` - amount
 ///
-<<<<<<< HEAD
-/// Returns None in case of error
-pub fn calculate_sell_price(sell_reserve: Balance, buy_reserve: Balance, sell_amount: Balance) -> Option<Balance> {
-    if buy_reserve == 0 || sell_amount == 0 {
-        return to_u128!(0)
-    }
-
-    let (sell_amount_hp, buy_reserve_hp, sell_reserve_hp) = to_u256!(sell_amount, buy_reserve, sell_reserve);
-=======
 /// Returns MathError in case of error
 pub fn calculate_out_given_in(in_reserve: Balance, out_reserve: Balance, amount_in: Balance) -> Result<Balance, MathError> {
     let (in_reserve_hp, out_reserve_hp, amount_in_hp) = to_u256!(in_reserve, out_reserve, amount_in);
->>>>>>> 6dc14b27
 
     let denominator = in_reserve_hp.checked_add(amount_in_hp).ok_or(Overflow)?;
     ensure!(!denominator.is_zero(), ZeroInReserve);
@@ -111,7 +88,7 @@
     round_up!(result.ok_or(Overflow)?)
 }
 
-/// Calculate amount to be sent to the pool given the amount to be received from the pool and both reserves.
+/// Calculating amount to be sent to the pool given the amount to be received from the pool and both reserves.
 /// Formula : IN_RESERVE * AMOUNT_OUT / (OUT_RESERVE - AMOUNT_OUT)
 ///
 /// - `in_reserve` - reserve amount of selling asset
@@ -133,7 +110,6 @@
     round_up!(result.unwrap())
 }
 
-<<<<<<< HEAD
 /// Calculating required amount of asset b given asset a.
 /// Formula : AMOUNT * ASSET_B_RESERVE / ASSET_A_RESERVE
 ///
@@ -141,13 +117,9 @@
 /// - `asset_b_reserve` - reserve amount of asset b
 /// - `amount` - buy amount
 ///
-/// Returns None in case of error
-pub fn calculate_liquidity_in(asset_a_reserve: Balance, asset_b_reserve: Balance, amount: Balance) -> Option<Balance> {
-    ensure!(asset_a_reserve != 0);
-=======
+/// Returns MathError in case of error
 pub fn calculate_liquidity_in(asset_a_reserve: Balance, asset_b_reserve: Balance, amount: Balance) -> Result<Balance, MathError> {
     ensure!(asset_a_reserve != 0, ZeroInReserve);
->>>>>>> 6dc14b27
 
     let (a_reserve_hp, b_reserve_hp, amount_hp) = to_u256!(asset_a_reserve, asset_b_reserve, amount);
 
@@ -166,7 +138,7 @@
 /// - `asset_b_reserve` - reserve amount of asset b
 /// - `amount` - buy amount
 ///
-/// Returns None in case of error
+/// Returns MathError in case of error
 pub fn calculate_liquidity_out(
     asset_a_reserve: Balance,
     asset_b_reserve: Balance,
