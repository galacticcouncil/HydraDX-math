//! # HydraDX Math
//!
//! A collection of utilities to make performing liquidity pool
//! calculations more convenient.

#![cfg_attr(not(feature = "std"), no_std)]

#[cfg(all(not(feature = "std"), test))]
extern crate std;

#[cfg(test)]
#[macro_use]
extern crate approx;

<<<<<<< HEAD
pub mod ema;
=======
#[cfg(test)]
mod test_pow_accuracy;

>>>>>>> 54fe636a
pub mod fee;
pub mod lbp;
pub mod liquidity_mining;
pub mod omnipool;
pub mod stableswap;
#[cfg(test)]
pub mod test_utils;
pub mod transcendental;
pub mod types;
pub mod xyk;

#[macro_export]
macro_rules! ensure {
    ($e:expr, $f:expr) => {
        match $e {
            true => (),
            false => {
                return Err($f);
            }
        }
    };
}

#[macro_export]
macro_rules! round_up {
    ($e:expr) => {
        $e.checked_add(FIXED_ROUND_UP).ok_or(Overflow)
    };
}

#[macro_export]
macro_rules! to_u256 {
    ($($x:expr),+) => (
        {($(U256::from($x)),+)}
    );
}

#[macro_export]
macro_rules! to_balance {
    ($x:expr) => {
        Balance::try_from($x).map_err(|_| Overflow)
    };
}

#[macro_export]
macro_rules! to_lbp_weight {
    ($x:expr) => {
        LBPWeight::try_from($x).map_err(|_| Overflow)
    };
}

#[derive(Eq, PartialEq, Debug)]
pub enum MathError {
    Overflow,
    InsufficientOutReserve,
    ZeroWeight,
    ZeroReserve,
    ZeroDuration,
    DivisionByZero,
}

#[cfg(test)]
mod conversion_tests {
    use super::MathError::Overflow;
    use crate::types::Balance;
    use crate::types::LBPWeight;
    use core::convert::TryFrom;

    const FIXED_ROUND_UP: Balance = 1;

    #[test]
    fn test_conversion() {
        let one: u32 = 1;
        assert_eq!(to_balance!(one), Ok(1u128));
        assert_eq!(to_lbp_weight!(one), Ok(1u32));
        assert_eq!(round_up!(Balance::from(one)), Ok(2u128));
    }
}<|MERGE_RESOLUTION|>--- conflicted
+++ resolved
@@ -12,13 +12,10 @@
 #[macro_use]
 extern crate approx;
 
-<<<<<<< HEAD
-pub mod ema;
-=======
 #[cfg(test)]
 mod test_pow_accuracy;
 
->>>>>>> 54fe636a
+pub mod ema;
 pub mod fee;
 pub mod lbp;
 pub mod liquidity_mining;
